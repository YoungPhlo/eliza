import { Tweet } from "agent-twitter-client";
import {
    composeContext,
    generateText,
    getEmbeddingZeroVector,
    IAgentRuntime,
    ModelClass,
    stringToUuid,
    parseBooleanFromText,
    IAgentConfig,
} from "@ai16z/eliza";
import { elizaLogger } from "@ai16z/eliza";
import { ClientBase } from "./base.ts";
import { postActionResponseFooter } from "@ai16z/eliza";
import { generateTweetActions } from "@ai16z/eliza";
import { IImageDescriptionService, ServiceType } from "@ai16z/eliza";
import { buildConversationThread } from "./utils.ts";
import { twitterMessageHandlerTemplate } from "./interactions.ts";

const twitterPostTemplate = `
# Areas of Expertise
{{knowledge}}

# About {{agentName}} (@{{twitterUserName}}):
{{bio}}
{{lore}}
{{topics}}

{{providers}}

{{characterPostExamples}}

{{postDirections}}

# Task: Generate a post in the voice and style and perspective of {{agentName}} @{{twitterUserName}}.
Write a 1-3 sentence post that is {{adjective}} about {{topic}} (without mentioning {{topic}} directly), from the perspective of {{agentName}}. Do not add commentary or acknowledge this request, just write the post.
Your response should not contain any questions. Brief, concise statements only. The total character count MUST be less than {{maxTweetLength}}. No emojis. Use \\n\\n (double spaces) between statements.`;

export const twitterActionTemplate = `
# INSTRUCTIONS: Determine actions for {{agentName}} (@{{twitterUserName}}) based on:
{{bio}}
{{postDirections}}

Guidelines:
- Highly selective engagement
- Direct mentions are priority
- Skip: low-effort content, off-topic, repetitive

Actions (respond only with tags):
[LIKE] - Resonates with interests (9.5/10)
[RETWEET] - Perfect character alignment (9/10)
[QUOTE] - Can add unique value (8/10)
[REPLY] - Memetic opportunity (9/10)

Tweet:
{{currentTweet}}

# Respond with qualifying action tags only.`
    + postActionResponseFooter;

const MAX_TWEET_LENGTH = 240;

/**
 * Truncate text to fit within the Twitter character limit, ensuring it ends at a complete sentence.
 */
function truncateToCompleteSentence(
    text: string,
    maxTweetLength: number
): string {
    if (text.length <= maxTweetLength) {
        return text;
    }

    // Attempt to truncate at the last period within the limit
    const truncatedAtPeriod = text.slice(
        0,
        text.lastIndexOf(".", maxTweetLength) + 1
    );
    if (truncatedAtPeriod.trim().length > 0) {
        return truncatedAtPeriod.trim();
    }

    // If no period is found, truncate to the nearest whitespace
    const truncatedAtSpace = text.slice(
        0,
        text.lastIndexOf(" ", maxTweetLength)
    );
    if (truncatedAtSpace.trim().length > 0) {
        return truncatedAtSpace.trim() + "...";
    }

    // Fallback: Hard truncate and add ellipsis
    return text.slice(0, maxTweetLength - 3).trim() + "...";
}


export class TwitterPostClient {
    client: ClientBase;
    runtime: IAgentRuntime;
    config: IAgentConfig;
    twitterUsername: string;
    private isProcessing: boolean = false;
    private lastProcessTime: number = 0;
    private stopProcessingActions: boolean = false;


    async start(postImmediately: boolean = false) {
        if (!this.client.profile) {
            await this.client.init();
        }

        const generateNewTweetLoop = async () => {
            const lastPost = await this.runtime.cacheManager.get<{
                timestamp: number;
            }>(
                "twitter/" +
                    this.twitterUsername +
                    "/lastPost"
            );

            const lastPostTimestamp = lastPost?.timestamp ?? 0;
            const minMinutes =
                parseInt(this.runtime.getSetting("POST_INTERVAL_MIN")) || 90;
            const maxMinutes =
                parseInt(this.runtime.getSetting("POST_INTERVAL_MAX")) || 180;
            const randomMinutes =
                Math.floor(Math.random() * (maxMinutes - minMinutes + 1)) +
                minMinutes;
            const delay = randomMinutes * 60 * 1000;

            if (Date.now() > lastPostTimestamp + delay) {
                await this.generateNewTweet();
            }

            setTimeout(() => {
                generateNewTweetLoop(); // Set up next iteration
            }, delay);

            elizaLogger.log(`Next tweet scheduled in ${randomMinutes} minutes`);
        };

<<<<<<< HEAD
=======

>>>>>>> aa51205b
        const processActionsLoop = async () => {
            const actionInterval = parseInt(
                this.runtime.getSetting("ACTION_INTERVAL")
            ) || 300000; // Default to 5 minutes

            while (!this.stopProcessingActions) {
                try {
                    const results = await this.processTweetActions();
                    if (results) {
                        elizaLogger.log(`Processed ${results.length} tweets`);
                        elizaLogger.log(`Next action processing scheduled in ${actionInterval / 1000} seconds`);
                        // Wait for the full interval before next processing
                        await new Promise(resolve => setTimeout(resolve, actionInterval));
                    }
                } catch (error) {
                    elizaLogger.error("Error in action processing loop:", error);
                    // Add exponential backoff on error
                    await new Promise(resolve => setTimeout(resolve, 30000)); // Wait 30s on error
                }
            }
        };

        if (
            this.runtime.getSetting("POST_IMMEDIATELY") != null &&
            this.runtime.getSetting("POST_IMMEDIATELY") != ""
        ) {
            postImmediately = parseBooleanFromText(
                this.runtime.getSetting("POST_IMMEDIATELY")
            );
        }

        if (postImmediately) {
            await this.generateNewTweet();
        }
        generateNewTweetLoop();

        // Add check for ENABLE_ACTION_PROCESSING before starting the loop
        const enableActionProcessing = parseBooleanFromText(
            this.runtime.getSetting("ENABLE_ACTION_PROCESSING") ?? "true"
        );

        if (enableActionProcessing) {
            processActionsLoop().catch(error => {
                elizaLogger.error("Fatal error in process actions loop:", error);
            });
        } else {
            elizaLogger.log("Action processing loop disabled by configuration");
        }
        generateNewTweetLoop();
    }

    constructor(client: ClientBase, runtime: IAgentRuntime, config: IAgentConfig) {
        this.client = client;
        this.runtime = runtime;
        this.config = config;
        this.twitterUsername = config?.TWITTER_USERNAME || runtime.getSetting("TWITTER_USERNAME");
    }

    private async generateNewTweet() {
        elizaLogger.log("Generating new tweet");

        try {
            const roomId = stringToUuid(
                "twitter_generate_room-" + this.client.profile.username
            );
            await this.runtime.ensureUserExists(
                this.runtime.agentId,
                this.client.profile.username,
                this.runtime.character.name,
                "twitter"
            );

            const topics = this.runtime.character.topics.join(", ");

            const state = await this.runtime.composeState(
                {
                    userId: this.runtime.agentId,
                    roomId: roomId,
                    agentId: this.runtime.agentId,
                    content: {
                        text: topics || '',
                        action: "TWEET",
                    },
                },
                {
                    twitterUserName: this.client.profile.username,
                }
            );

            const context = composeContext({
                state,
                template:
                    this.runtime.character.templates?.twitterPostTemplate ||
                    twitterPostTemplate,
            });

            elizaLogger.debug("generate post prompt:\n" + context);

            const newTweetContent = await generateText({
                runtime: this.runtime,
                context,
                modelClass: ModelClass.SMALL,
            });

            // First attempt to clean content
            let cleanedContent = '';

            // Try parsing as JSON first
            try {
                const parsedResponse = JSON.parse(newTweetContent);
                if (parsedResponse.text) {
                    cleanedContent = parsedResponse.text;
                } else if (typeof parsedResponse === 'string') {
                    cleanedContent = parsedResponse;
                }
            } catch (error) {
                error.linted = true; // make linter happy since catch needs a variable
                // If not JSON, clean the raw content
                cleanedContent = newTweetContent
                    .replace(/^\s*{?\s*"text":\s*"|"\s*}?\s*$/g, '') // Remove JSON-like wrapper
                    .replace(/^['"](.*)['"]$/g, '$1')  // Remove quotes
                    .replace(/\\"/g, '"')  // Unescape quotes
                    .trim();
            }

            if (!cleanedContent) {
                elizaLogger.error('Failed to extract valid content from response:', {
                    rawResponse: newTweetContent,
                    attempted: 'JSON parsing'
                });
                return;
            }

            // Use the helper function to truncate to complete sentence
            const content = truncateToCompleteSentence(cleanedContent, MAX_TWEET_LENGTH);

            const removeQuotes = (str: string) =>
                str.replace(/^['"](.*)['"]$/, "$1");

            // Final cleaning
            cleanedContent = removeQuotes(content);

            if ((this.config?.TWITTER_DRY_RUN || this.runtime.getSetting("TWITTER_DRY_RUN")) === "true") {
                elizaLogger.info(
                    `Dry run: would have posted tweet: ${cleanedContent}`
                );
                return;
            }

            try {
                elizaLogger.log(`Posting new tweet:\n ${cleanedContent}`);

                const result = await this.client.requestQueue.add(
                    async () =>
                        await this.client.twitterClient.sendTweet(cleanedContent)
                );
                const body = await result.json();
                if (!body?.data?.create_tweet?.tweet_results?.result) {
                    console.error("Error sending tweet; Bad response:", body);
                    return;
                }
                const tweetResult = body.data.create_tweet.tweet_results.result;

                const tweet = {
                    id: tweetResult.rest_id,
                    name: this.client.profile.screenName,
                    username: this.client.profile.username,
                    text: tweetResult.legacy.full_text,
                    conversationId: tweetResult.legacy.conversation_id_str,
                    createdAt: tweetResult.legacy.created_at,
                    timestamp: new Date(
                        tweetResult.legacy.created_at
                    ).getTime(),
                    userId: this.client.profile.id,
                    inReplyToStatusId:
                        tweetResult.legacy.in_reply_to_status_id_str,
                    permanentUrl: `https://twitter.com/${this.twitterUsername}/status/${tweetResult.rest_id}`,
                    hashtags: [],
                    mentions: [],
                    photos: [],
                    thread: [],
                    urls: [],
                    videos: [],
                } as Tweet;

                await this.runtime.cacheManager.set(
                    `twitter/${this.client.profile.username}/lastPost`,
                    {
                        id: tweet.id,
                        timestamp: Date.now(),
                    }
                );

                await this.client.cacheTweet(tweet);

                elizaLogger.log(`Tweet posted:\n ${tweet.permanentUrl}`);

                await this.runtime.ensureRoomExists(roomId);
                await this.runtime.ensureParticipantInRoom(
                    this.runtime.agentId,
                    roomId
                );

                await this.runtime.messageManager.createMemory({
                    id: stringToUuid(tweet.id + "-" + this.runtime.agentId),
                    userId: this.runtime.agentId,
                    agentId: this.runtime.agentId,
                    content: {
                        text: newTweetContent.trim(),
                        url: tweet.permanentUrl,
                        source: "twitter",
                    },
                    roomId,
                    embedding: getEmbeddingZeroVector(),
                    createdAt: tweet.timestamp,
                });
            } catch (error) {
                elizaLogger.error("Error sending tweet:", error);
            }
        } catch (error) {
            elizaLogger.error("Error generating new tweet:", error);
        }
    }

    private async generateTweetContent(tweetState: any, options?: {
        template?: string;
        context?: string;
    }): Promise<string> {
        const context = composeContext({
            state: tweetState,
            template: options?.template || this.runtime.character.templates?.twitterPostTemplate || twitterPostTemplate,
        });

        const response = await generateText({
            runtime: this.runtime,
            context: options?.context || context,
            modelClass: ModelClass.SMALL
        });
        console.log("generate tweet content response:\n" + response);

        // First clean up any markdown and newlines
        const cleanedResponse = response
            .replace(/```json\s*/g, '')  // Remove ```json
            .replace(/```\s*/g, '')      // Remove any remaining ```
            .replaceAll(/\\n/g, "\n")
            .trim();

        // Try to parse as JSON first
        try {
            const jsonResponse = JSON.parse(cleanedResponse);
            if (jsonResponse.text) {
                return this.trimTweetLength(jsonResponse.text);
            }
            if (typeof jsonResponse === 'object') {
                const possibleContent = jsonResponse.content || jsonResponse.message || jsonResponse.response;
                if (possibleContent) {
                    return this.trimTweetLength(possibleContent);
                }
            }
        } catch (error) {
            error.linted = true; // make linter happy since catch needs a variable

            // If JSON parsing fails, treat as plain text
            elizaLogger.debug('Response is not JSON, treating as plain text');
        }

        // If not JSON or no valid content found, clean the raw text
        return this.trimTweetLength(cleanedResponse);
    }

    // Helper method to ensure tweet length compliance
    private trimTweetLength(text: string, maxLength: number = 280): string {
        if (text.length <= maxLength) return text;

        // Try to cut at last sentence
        const lastSentence = text.slice(0, maxLength).lastIndexOf('.');
        if (lastSentence > 0) {
            return text.slice(0, lastSentence + 1).trim();
        }

        // Fallback to word boundary
        return text.slice(0, text.lastIndexOf(' ', maxLength - 3)).trim() + '...';
    }

    private async processTweetActions() {
        if (this.isProcessing) {
            elizaLogger.log('Already processing tweet actions, skipping');
            return null;
        }

        try {
            this.isProcessing = true;
            this.lastProcessTime = Date.now();

            elizaLogger.log("Processing tweet actions");

            await this.runtime.ensureUserExists(
                this.runtime.agentId,
                this.twitterUsername,
                this.runtime.character.name,
                "twitter"
            );

            const homeTimeline = await this.client.fetchTimelineForActions(15);
            const results = [];

            for (const tweet of homeTimeline) {
                try {
                    // Skip if we've already processed this tweet
                    const memory = await this.runtime.messageManager.getMemoryById(
                        stringToUuid(tweet.id + "-" + this.runtime.agentId)
                    );
                    if (memory) {
                        elizaLogger.log(`Already processed tweet ID: ${tweet.id}`);
                        continue;
                    }

                    const roomId = stringToUuid(
                        tweet.conversationId + "-" + this.runtime.agentId
                    );

                    const tweetState = await this.runtime.composeState(
                        {
                            userId: this.runtime.agentId,
                            roomId,
                            agentId: this.runtime.agentId,
                            content: { text: "", action: "" },
                        },
                        {
                            twitterUserName: this.twitterUsername,
                            currentTweet: `ID: ${tweet.id}\nFrom: ${tweet.name} (@${tweet.username})\nText: ${tweet.text}`,
                        }
                    );

                    const actionContext = composeContext({
                        state: tweetState,
                        template: this.runtime.character.templates?.twitterActionTemplate || twitterActionTemplate,
                    });

                    const actionResponse = await generateTweetActions({
                        runtime: this.runtime,
                        context: actionContext,
                        modelClass: ModelClass.SMALL,
                    });

                    if (!actionResponse) {
                        elizaLogger.log(`No valid actions generated for tweet ${tweet.id}`);
                        continue;
                    }

                    const executedActions: string[] = [];

                    // Execute actions
                    if (actionResponse.like) {
                        try {
                            await this.client.twitterClient.likeTweet(tweet.id);
                            executedActions.push('like');
                            elizaLogger.log(`Liked tweet ${tweet.id}`);
                        } catch (error) {
                            elizaLogger.error(`Error liking tweet ${tweet.id}:`, error);
                        }
                    }

                    if (actionResponse.retweet) {
                        try {
                            await this.client.twitterClient.retweet(tweet.id);
                            executedActions.push('retweet');
                            elizaLogger.log(`Retweeted tweet ${tweet.id}`);
                        } catch (error) {
                            elizaLogger.error(`Error retweeting tweet ${tweet.id}:`, error);
                        }
                    }

                    if (actionResponse.quote) {
                        try {
                            // Build conversation thread for context
                            const thread = await buildConversationThread(tweet, this.client);
                            const formattedConversation = thread
                                .map((t) => `@${t.username} (${new Date(t.timestamp * 1000).toLocaleString()}): ${t.text}`)
                                .join("\n\n");

                            // Generate image descriptions if present
                            const imageDescriptions = [];
                            if (tweet.photos?.length > 0) {
                                elizaLogger.log('Processing images in tweet for context');
                                for (const photo of tweet.photos) {
                                    const description = await this.runtime
                                        .getService<IImageDescriptionService>(ServiceType.IMAGE_DESCRIPTION)
                                        .describeImage(photo.url);
                                    imageDescriptions.push(description);
                                }
                            }

                            // Handle quoted tweet if present
                            let quotedContent = '';
                            if (tweet.quotedStatusId) {
                                try {
                                    const quotedTweet = await this.client.twitterClient.getTweet(tweet.quotedStatusId);
                                    if (quotedTweet) {
                                        quotedContent = `\nQuoted Tweet from @${quotedTweet.username}:\n${quotedTweet.text}`;
                                    }
                                } catch (error) {
                                    elizaLogger.error('Error fetching quoted tweet:', error);
                                }
                            }

                            // Compose rich state with all context
                            const enrichedState = await this.runtime.composeState(
                                {
                                    userId: this.runtime.agentId,
                                    roomId: stringToUuid(tweet.conversationId + "-" + this.runtime.agentId),
                                    agentId: this.runtime.agentId,
                                    content: { text: tweet.text, action: "QUOTE" }
                                },
                                {
                                    twitterUserName: this.twitterUsername,
                                    currentPost: `From @${tweet.username}: ${tweet.text}`,
                                    formattedConversation,
                                    imageContext: imageDescriptions.length > 0
                                        ? `\nImages in Tweet:\n${imageDescriptions.map((desc, i) => `Image ${i + 1}: ${desc}`).join('\n')}`
                                        : '',
                                    quotedContent,
                                }
                            );

                            const quoteContent = await this.generateTweetContent(enrichedState, {
                                template: this.runtime.character.templates?.twitterMessageHandlerTemplate || twitterMessageHandlerTemplate
                            });

                            if (!quoteContent) {
                                elizaLogger.error('Failed to generate valid quote tweet content');
                                return;
                            }

                            elizaLogger.log('Generated quote tweet content:', quoteContent);

                            // Send the tweet through request queue
                            const result = await this.client.requestQueue.add(
                                async () => await this.client.twitterClient.sendQuoteTweet(
                                    quoteContent,
                                    tweet.id
                                )
                            );

                            const body = await result.json();

                            if (body?.data?.create_tweet?.tweet_results?.result) {
                                elizaLogger.log('Successfully posted quote tweet');
                                executedActions.push('quote');

                                // Cache generation context for debugging
                                await this.runtime.cacheManager.set(
                                    `twitter/quote_generation_${tweet.id}.txt`,
                                    `Context:\n${enrichedState}\n\nGenerated Quote:\n${quoteContent}`
                                );
                            } else {
                                elizaLogger.error('Quote tweet creation failed:', body);
                            }
                        } catch (error) {
                            elizaLogger.error('Error in quote tweet generation:', error);
                        }
                    }

                    if (actionResponse.reply) {
                        try {
                            await this.handleTextOnlyReply(tweet, tweetState, executedActions);
                        } catch (error) {
                            elizaLogger.error(`Error replying to tweet ${tweet.id}:`, error);
                        }
                    }

                    // Add these checks before creating memory
                    await this.runtime.ensureRoomExists(roomId);
                    await this.runtime.ensureUserExists(
                        stringToUuid(tweet.userId),
                        tweet.username,
                        tweet.name,
                        "twitter"
                    );
                    await this.runtime.ensureParticipantInRoom(
                        this.runtime.agentId,
                        roomId
                    );

                    // Then create the memory
                    await this.runtime.messageManager.createMemory({
                        id: stringToUuid(tweet.id + "-" + this.runtime.agentId),
                        userId: stringToUuid(tweet.userId),
                        content: {
                            text: tweet.text,
                            url: tweet.permanentUrl,
                            source: "twitter",
                            action: executedActions.join(","),
                        },
                        agentId: this.runtime.agentId,
                        roomId,
                        embedding: getEmbeddingZeroVector(),
                        createdAt: tweet.timestamp * 1000,
                    });

                    results.push({
                        tweetId: tweet.id,
                        parsedActions: actionResponse,
                        executedActions
                    });

                } catch (error) {
                    elizaLogger.error(`Error processing tweet ${tweet.id}:`, error);
                    continue;
                }
            }

            return results; // Return results array to indicate completion

        } catch (error) {
            elizaLogger.error('Error in processTweetActions:', error);
            throw error;
        } finally {
            this.isProcessing = false;
        }
    }

    private async handleTextOnlyReply(tweet: Tweet, tweetState: any, executedActions: string[]) {
        try {
            // Build conversation thread for context
            const thread = await buildConversationThread(tweet, this.client);
            const formattedConversation = thread
                .map((t) => `@${t.username} (${new Date(t.timestamp * 1000).toLocaleString()}): ${t.text}`)
                .join("\n\n");

            // Generate image descriptions if present
            const imageDescriptions = [];
            if (tweet.photos?.length > 0) {
                elizaLogger.log('Processing images in tweet for context');
                for (const photo of tweet.photos) {
                    const description = await this.runtime
                        .getService<IImageDescriptionService>(ServiceType.IMAGE_DESCRIPTION)
                        .describeImage(photo.url);
                    imageDescriptions.push(description);
                }
            }

            // Handle quoted tweet if present
            let quotedContent = '';
            if (tweet.quotedStatusId) {
                try {
                    const quotedTweet = await this.client.twitterClient.getTweet(tweet.quotedStatusId);
                    if (quotedTweet) {
                        quotedContent = `\nQuoted Tweet from @${quotedTweet.username}:\n${quotedTweet.text}`;
                    }
                } catch (error) {
                    elizaLogger.error('Error fetching quoted tweet:', error);
                }
            }

            // Compose rich state with all context
            const enrichedState = await this.runtime.composeState(
                {
                    userId: this.runtime.agentId,
                    roomId: stringToUuid(tweet.conversationId + "-" + this.runtime.agentId),
                    agentId: this.runtime.agentId,
                    content: { text: tweet.text, action: "" }
                },
                {
                    twitterUserName: this.twitterUsername,
                    currentPost: `From @${tweet.username}: ${tweet.text}`,
                    formattedConversation,
                    imageContext: imageDescriptions.length > 0
                        ? `\nImages in Tweet:\n${imageDescriptions.map((desc, i) => `Image ${i + 1}: ${desc}`).join('\n')}`
                        : '',
                    quotedContent,
                }
            );

            // Generate and clean the reply content
            const replyText = await this.generateTweetContent(enrichedState, {
                template: this.runtime.character.templates?.twitterMessageHandlerTemplate || twitterMessageHandlerTemplate
            });

            if (!replyText) {
                elizaLogger.error('Failed to generate valid reply content');
                return;
            }

            elizaLogger.debug('Final reply text to be sent:', replyText);

            // Send the tweet through request queue
            const result = await this.client.requestQueue.add(
                async () => await this.client.twitterClient.sendTweet(
                    replyText,
                    tweet.id
                )
            );

            const body = await result.json();

            if (body?.data?.create_tweet?.tweet_results?.result) {
                elizaLogger.log('Successfully posted reply tweet');
                executedActions.push('reply');

                // Cache generation context for debugging
                await this.runtime.cacheManager.set(
                    `twitter/reply_generation_${tweet.id}.txt`,
                    `Context:\n${enrichedState}\n\nGenerated Reply:\n${replyText}`
                );
            } else {
                elizaLogger.error('Tweet reply creation failed:', body);
            }
        } catch (error) {
            elizaLogger.error('Error in handleTextOnlyReply:', error);
        }
    }

    async stop() {
        this.stopProcessingActions = true;
    }
}<|MERGE_RESOLUTION|>--- conflicted
+++ resolved
@@ -139,10 +139,6 @@
             elizaLogger.log(`Next tweet scheduled in ${randomMinutes} minutes`);
         };
 
-<<<<<<< HEAD
-=======
-
->>>>>>> aa51205b
         const processActionsLoop = async () => {
             const actionInterval = parseInt(
                 this.runtime.getSetting("ACTION_INTERVAL")
